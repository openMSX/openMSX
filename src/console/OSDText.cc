#include "OSDText.hh"
#include "TTFFont.hh"
#include "SDLImage.hh"
#include "OutputSurface.hh"
#include "Display.hh"
#include "CommandException.hh"
#include "FileContext.hh"
#include "FileOperations.hh"
#include "TclObject.hh"
#include "StringOp.hh"
#include "utf8_core.hh"
#include "unreachable.hh"
#include "components.hh"
#include <cassert>
#include <cmath>
#include <memory>
#if COMPONENT_GL
#include "GLImage.hh"
#endif

using std::string;
using std::vector;
using namespace gl;

namespace openmsx {

OSDText::OSDText(Display& display_, const TclObject& name_)
	: OSDImageBasedWidget(display_, name_)
	, fontfile("skins/Vera.ttf.gz")
	, size(12)
	, wrapMode(NONE), wrapw(0.0), wraprelw(1.0)
{
}

vector<string_view> OSDText::getProperties() const
{
	auto result = OSDImageBasedWidget::getProperties();
	static const char* const vals[] = {
		"-text", "-font", "-size", "-wrap", "-wrapw", "-wraprelw",
		"-query-size",
	};
	result.insert(end(result), std::begin(vals), std::end(vals));
	return result;
}

void OSDText::setProperty(
	Interpreter& interp, string_view propName, const TclObject& value)
{
	if (propName == "-text") {
		string_view val = value.getString();
		if (text != val) {
			text = val.str();
			// note: don't invalidate font (don't reopen font file)
			OSDImageBasedWidget::invalidateLocal();
			invalidateChildren();
		}
	} else if (propName == "-font") {
		string val = value.getString().str();
		if (fontfile != val) {
			string file = systemFileContext().resolve(val);
			if (!FileOperations::isRegularFile(file)) {
				throw CommandException("Not a valid font file: ", val);
			}
			fontfile = val;
			invalidateRecursive();
		}
	} else if (propName == "-size") {
		int size2 = value.getInt(interp);
		if (size != size2) {
			size = size2;
			invalidateRecursive();
		}
	} else if (propName == "-wrap") {
		string_view val = value.getString();
		WrapMode wrapMode2;
		if (val == "none") {
			wrapMode2 = NONE;
		} else if (val == "word") {
			wrapMode2 = WORD;
		} else if (val == "char") {
			wrapMode2 = CHAR;
		} else {
			throw CommandException("Not a valid value for -wrap, "
				"expected one of 'none word char', but got '",
				val, "'.");
		}
		if (wrapMode != wrapMode2) {
			wrapMode = wrapMode2;
			invalidateRecursive();
		}
	} else if (propName == "-wrapw") {
		float wrapw2 = value.getDouble(interp);
		if (wrapw != wrapw2) {
			wrapw = wrapw2;
			invalidateRecursive();
		}
	} else if (propName == "-wraprelw") {
		float wraprelw2 = value.getDouble(interp);
		if (wraprelw != wraprelw2) {
			wraprelw = wraprelw2;
			invalidateRecursive();
		}
	} else if (propName == "-query-size") {
		throw CommandException("-query-size property is readonly");
	} else {
		OSDImageBasedWidget::setProperty(interp, propName, value);
	}
}

void OSDText::getProperty(string_view propName, TclObject& result) const
{
	if (propName == "-text") {
		result.setString(text);
	} else if (propName == "-font") {
		result.setString(fontfile);
	} else if (propName == "-size") {
		result.setInt(size);
	} else if (propName == "-wrap") {
		string wrapString;
		switch (wrapMode) {
			case NONE: wrapString = "none"; break;
			case WORD: wrapString = "word"; break;
			case CHAR: wrapString = "char"; break;
			default: UNREACHABLE;
		}
		result.setString(wrapString);
	} else if (propName == "-wrapw") {
		result.setDouble(wrapw);
	} else if (propName == "-wraprelw") {
		result.setDouble(wraprelw);
	} else if (propName == "-query-size") {
		vec2 renderedSize = getRenderedSize();
		result.addListElement(renderedSize[0]);
		result.addListElement(renderedSize[1]);
	} else {
		OSDImageBasedWidget::getProperty(propName, result);
	}
}

void OSDText::invalidateLocal()
{
	font = TTFFont(); // clear font
	OSDImageBasedWidget::invalidateLocal();
}


string_view OSDText::getType() const
{
	return "text";
}

vec2 OSDText::getSize(const OutputSurface& /*output*/) const
{
	if (image) {
		return vec2(image->getSize());
	} else {
		// we don't know the dimensions, must be because of an error
		assert(hasError());
		return {};
	}
}

uint8_t OSDText::getFadedAlpha() const
{
	return byte((getRGBA(0) & 0xff) * getRecursiveFadeValue());
}

template <typename IMAGE> std::unique_ptr<BaseImage> OSDText::create(
	OutputSurface& output)
{
	if (text.empty()) {
<<<<<<< HEAD
		return make_unique<IMAGE>(output, ivec2(), 0);
=======
		return std::make_unique<IMAGE>(ivec2(), 0);
>>>>>>> ccae1f5a
	}
	int scale = getScaleFactor(output);
	if (font.empty()) {
		try {
			string file = systemFileContext().resolve(fontfile);
			int ptSize = size * scale;
			font = TTFFont(file, ptSize);
		} catch (MSXException& e) {
			throw MSXException("Couldn't open font: ", e.getMessage());
		}
	}
	try {
		vec2 pSize = getParent()->getSize(output);
		int maxWidth = lrintf(wrapw * scale + wraprelw * pSize[0]);
		// Width can't be negative, if it is make it zero instead.
		// This will put each character on a different line.
		maxWidth = std::max(0, maxWidth);

		// TODO gradient???
		unsigned textRgba = getRGBA(0);
		string wrappedText;
		if (wrapMode == NONE) {
			wrappedText = text; // don't wrap
		} else if (wrapMode == WORD) {
			wrappedText = getWordWrappedText(text, maxWidth);
		} else if (wrapMode == CHAR) {
			wrappedText = getCharWrappedText(text, maxWidth);
		} else {
			UNREACHABLE;
		}
		// An alternative is to pass vector<string> to TTFFont::render().
		// That way we can avoid StringOp::join() (in the wrap functions)
		// followed by // StringOp::split() (in TTFFont::render()).
		SDLSurfacePtr surface(font.render(wrappedText,
			(textRgba >> 24) & 0xff, (textRgba >> 16) & 0xff, (textRgba >> 8) & 0xff));
		if (surface) {
<<<<<<< HEAD
			return make_unique<IMAGE>(output, std::move(surface));
		} else {
			return make_unique<IMAGE>(output, ivec2(), 0);
=======
			return std::make_unique<IMAGE>(std::move(surface));
		} else {
			return std::make_unique<IMAGE>(ivec2(), 0);
>>>>>>> ccae1f5a
		}
	} catch (MSXException& e) {
		throw MSXException("Couldn't render text: ", e.getMessage());
	}
}


// Search for a position strictly between min and max which also points to the
// start of a (possibly multi-byte) utf8-character. If no such position exits,
// this function returns 'min'.
static size_t findCharSplitPoint(const string& line, size_t min, size_t max)
{
	auto pos = (min + max) / 2;
	auto beginIt = line.data();
	auto posIt = beginIt + pos;

	auto fwdIt = utf8::sync_forward(posIt);
	auto maxIt = beginIt + max;
	assert(fwdIt <= maxIt);
	if (fwdIt != maxIt) {
		return fwdIt - beginIt;
	}

	auto bwdIt = utf8::sync_backward(posIt);
	auto minIt = beginIt + min;
	assert(minIt <= bwdIt); (void)minIt;
	return bwdIt - beginIt;
}

// Search for a position that's strictly between min and max and which points
// to a character directly following a delimiter character. if no such position
// exits, this function returns 'min'.
// This function works correctly with multi-byte utf8-encoding as long as
// all delimiter characters are single byte chars.
static size_t findWordSplitPoint(string_view line, size_t min, size_t max)
{
	static const char* const delimiters = " -/";

	// initial guess for a good position
	assert(min < max);
	size_t pos = (min + max) / 2;
	if (pos == min) {
		// can't reduce further
		return min;
	}

	// try searching backward (this also checks current position)
	assert(pos > min);
	auto pos2 = line.substr(min, pos - min).find_last_of(delimiters);
	if (pos2 != string_view::npos) {
		pos2 += min + 1;
		assert(min < pos2);
		assert(pos2 <= pos);
		return pos2;
	}

	// try searching forward
	auto pos3 = line.substr(pos, max - pos).find_first_of(delimiters);
	if (pos3 != string_view::npos) {
		pos3 += pos;
		assert(pos3 < max);
		pos3 += 1; // char directly after a delimiter;
		if (pos3 < max) {
			return pos3;
		}
	}

	return min;
}

static size_t takeSingleChar(const string& /*line*/, unsigned /*maxWidth*/)
{
	return 1;
}

template<typename FindSplitPointFunc, typename CantSplitFunc>
size_t OSDText::split(const string& line, unsigned maxWidth,
                      FindSplitPointFunc findSplitPoint,
                      CantSplitFunc cantSplit,
                      bool removeTrailingSpaces) const
{
	if (line.empty()) {
		// empty line always fits (explicitly handle this because
		// SDL_TTF can't handle empty strings)
		return 0;
	}

	unsigned width, height;
	font.getSize(line, width, height);
	if (width <= maxWidth) {
		// whole line fits
		return line.size();
	}

	// binary search till we found the largest initial substring that is
	// not wider than maxWidth
	size_t min = 0;
	size_t max = line.size();
	// invariant: line.substr(0, min) DOES     fit
	//            line.substr(0, max) DOES NOT fit
	size_t cur = findSplitPoint(line, min, max);
	if (cur == 0) {
		// Could not find a valid split point, then split on char
		// (this also handles the case of a single too wide char)
		return cantSplit(line, maxWidth);
	}
	while (true) {
		assert(min < cur);
		assert(cur < max);
		string curStr = line.substr(0, cur);
		if (removeTrailingSpaces) {
			StringOp::trimRight(curStr, ' ');
		}
		font.getSize(curStr, width, height);
		if (width <= maxWidth) {
			// still fits, try to enlarge
			size_t next = findSplitPoint(line, cur, max);
			if (next == cur) {
				return cur;
			}
			min = cur;
			cur = next;
		} else {
			// doesn't fit anymore, try to shrink
			size_t next = findSplitPoint(line, min, cur);
			if (next == min) {
				if (min == 0) {
					// even the first word does not fit,
					// split on char (see above)
					return cantSplit(line, maxWidth);
				}
				return min;
			}
			max = cur;
			cur = next;
		}
	}
}

size_t OSDText::splitAtChar(const std::string& line, unsigned maxWidth) const
{
	return split(line, maxWidth, findCharSplitPoint, takeSingleChar, false);
}

struct SplitAtChar {
	explicit SplitAtChar(const OSDText& osdText_) : osdText(osdText_) {}
	size_t operator()(const string& line, unsigned maxWidth) {
		return osdText.splitAtChar(line, maxWidth);
	}
	const OSDText& osdText;
};
size_t OSDText::splitAtWord(const std::string& line, unsigned maxWidth) const
{
	return split(line, maxWidth, findWordSplitPoint, SplitAtChar(*this), true);
}

string OSDText::getCharWrappedText(const string& txt, unsigned maxWidth) const
{
	vector<string_view> wrappedLines;
	for (auto& line : StringOp::split(txt, '\n')) {
		do {
			auto p = splitAtChar(line.str(), maxWidth);
			wrappedLines.push_back(line.substr(0, p));
			line = line.substr(p);
		} while (!line.empty());
	}
	return StringOp::join(wrappedLines, '\n');
}

string OSDText::getWordWrappedText(const string& txt, unsigned maxWidth) const
{
	vector<string_view> wrappedLines;
	for (auto& line : StringOp::split(txt, '\n')) {
		do {
			auto p = splitAtWord(line.str(), maxWidth);
			string_view first = line.substr(0, p);
			StringOp::trimRight(first, ' '); // remove trailing spaces
			wrappedLines.push_back(first);
			line = line.substr(p);
			StringOp::trimLeft(line, ' '); // remove leading spaces
		} while (!line.empty());
	}
	return StringOp::join(wrappedLines, '\n');
}

vec2 OSDText::getRenderedSize() const
{
	auto* output = getDisplay().getOutputSurface();
	if (!output) {
		throw CommandException(
			"Can't query size: no window visible");
	}
	// force creating image (does not yet draw it on screen)
	const_cast<OSDText*>(this)->createImage(*output);

	vec2 imageSize = image ? vec2(image->getSize()) : vec2();
	return imageSize / float(getScaleFactor(*output));
}

std::unique_ptr<BaseImage> OSDText::createSDL(OutputSurface& output)
{
	return create<SDLImage>(output);
}

std::unique_ptr<BaseImage> OSDText::createGL(OutputSurface& output)
{
#if COMPONENT_GL
	return create<GLImage>(output);
#else
	(void)&output;
	return nullptr;
#endif
}

} // namespace openmsx<|MERGE_RESOLUTION|>--- conflicted
+++ resolved
@@ -169,11 +169,7 @@
 	OutputSurface& output)
 {
 	if (text.empty()) {
-<<<<<<< HEAD
-		return make_unique<IMAGE>(output, ivec2(), 0);
-=======
-		return std::make_unique<IMAGE>(ivec2(), 0);
->>>>>>> ccae1f5a
+		return std::make_unique<IMAGE>(output, ivec2(), 0);
 	}
 	int scale = getScaleFactor(output);
 	if (font.empty()) {
@@ -210,15 +206,9 @@
 		SDLSurfacePtr surface(font.render(wrappedText,
 			(textRgba >> 24) & 0xff, (textRgba >> 16) & 0xff, (textRgba >> 8) & 0xff));
 		if (surface) {
-<<<<<<< HEAD
-			return make_unique<IMAGE>(output, std::move(surface));
+			return std::make_unique<IMAGE>(output, std::move(surface));
 		} else {
-			return make_unique<IMAGE>(output, ivec2(), 0);
-=======
-			return std::make_unique<IMAGE>(std::move(surface));
-		} else {
-			return std::make_unique<IMAGE>(ivec2(), 0);
->>>>>>> ccae1f5a
+			return std::make_unique<IMAGE>(output, ivec2(), 0);
 		}
 	} catch (MSXException& e) {
 		throw MSXException("Couldn't render text: ", e.getMessage());
