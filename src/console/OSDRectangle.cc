#include "OSDRectangle.hh"
#include "SDLImage.hh"
#include "OutputSurface.hh"
#include "CommandException.hh"
#include "FileContext.hh"
#include "FileOperations.hh"
#include "TclObject.hh"
#include "components.hh"
#include <cassert>
#include <cmath>
#include <memory>
#if COMPONENT_GL
#include "GLImage.hh"
#endif

using std::string;
using std::vector;
using namespace gl;

namespace openmsx {

OSDRectangle::OSDRectangle(Display& display_, const TclObject& name_)
	: OSDImageBasedWidget(display_, name_)
	, scale(1.0), borderSize(0.0), relBorderSize(0.0)
	, borderRGBA(0x000000ff)
{
}

vector<string_view> OSDRectangle::getProperties() const
{
	auto result = OSDImageBasedWidget::getProperties();
	static const char* const vals[] = {
		"-w", "-h", "-relw", "-relh", "-scale", "-image",
		"-bordersize", "-relbordersize", "-borderrgba",
	};
	result.insert(end(result), std::begin(vals), std::end(vals));
	return result;
}

void OSDRectangle::setProperty(
	Interpreter& interp, string_view propName, const TclObject& value)
{
	if (propName == "-w") {
		float w = value.getDouble(interp);
		if (size[0] != w) {
			size[0] = w;
			invalidateRecursive();
		}
	} else if (propName == "-h") {
		float h = value.getDouble(interp);
		if (size[1] != h) {
			size[1] = h;
			invalidateRecursive();
		}
	} else if (propName == "-relw") {
		float relw = value.getDouble(interp);
		if (relSize[0] != relw) {
			relSize[0] = relw;
			invalidateRecursive();
		}
	} else if (propName == "-relh") {
		float relh = value.getDouble(interp);
		if (relSize[1] != relh) {
			relSize[1] = relh;
			invalidateRecursive();
		}
	} else if (propName == "-scale") {
		float scale2 = value.getDouble(interp);
		if (scale != scale2) {
			scale = scale2;
			invalidateRecursive();
		}
	} else if (propName == "-image") {
		string val = value.getString().str();
		if (imageName != val) {
			if (!val.empty() && !FileOperations::isRegularFile(val)) {
				throw CommandException("Not a valid image file: ", val);
			}
			imageName = val;
			invalidateRecursive();
		}
	} else if (propName == "-bordersize") {
		float newSize = value.getDouble(interp);
		if (borderSize != newSize) {
			borderSize = newSize;
			invalidateLocal();
		}
	} else if (propName == "-relbordersize") {
		float newSize = value.getDouble(interp);
		if (relBorderSize != newSize) {
			relBorderSize = newSize;
			invalidateLocal();
		}
	} else if (propName == "-borderrgba") {
		unsigned newRGBA = value.getInt(interp);
		if (borderRGBA != newRGBA) {
			borderRGBA = newRGBA;
			invalidateLocal();
		}
	} else {
		OSDImageBasedWidget::setProperty(interp, propName, value);
	}
}

void OSDRectangle::getProperty(string_view propName, TclObject& result) const
{
	if (propName == "-w") {
		result.setDouble(size[0]);
	} else if (propName == "-h") {
		result.setDouble(size[1]);
	} else if (propName == "-relw") {
		result.setDouble(relSize[0]);
	} else if (propName == "-relh") {
		result.setDouble(relSize[1]);
	} else if (propName == "-scale") {
		result.setDouble(scale);
	} else if (propName == "-image") {
		result.setString(imageName);
	} else if (propName == "-bordersize") {
		result.setDouble(borderSize);
	} else if (propName == "-relbordersize") {
		result.setDouble(relBorderSize);
	} else if (propName == "-borderrgba") {
		result.setInt(borderRGBA);
	} else {
		OSDImageBasedWidget::getProperty(propName, result);
	}
}

string_view OSDRectangle::getType() const
{
	return "rectangle";
}

bool OSDRectangle::takeImageDimensions() const
{
	return (size == vec2()) && (relSize == vec2());
}

vec2 OSDRectangle::getSize(const OutputSurface& output) const
{
	if (!imageName.empty() && image && takeImageDimensions()) {
		return vec2(image->getSize());
	} else {
		return (size * float(getScaleFactor(output)) * scale) +
		       (getParent()->getSize(output) * relSize);
	}
	//std::cout << "rectangle getWH " << getName() << "  " << width << " x " << height << std::endl;
}

uint8_t OSDRectangle::getFadedAlpha() const
{
	return uint8_t(255 * getRecursiveFadeValue());
}

template <typename IMAGE> std::unique_ptr<BaseImage> OSDRectangle::create(
	OutputSurface& output)
{
	if (imageName.empty()) {
		bool constAlpha = hasConstantAlpha();
		if (constAlpha && ((getRGBA(0) & 0xff) == 0) &&
		    (((borderRGBA & 0xFF) == 0) || (borderSize == 0.0f))) {
			// optimization: Sometimes it's useful to have a
			//   rectangle that will never be drawn, it only exists
			//   as a parent for sub-widgets. For those cases
			//   creating an IMAGE only wastes memory. So postpone
			//   creating it till alpha changes.
			return nullptr;
		}
		ivec2 iSize = round(getSize(output));
		float factor = getScaleFactor(output) * scale;
		int bs = lrintf(factor * borderSize + iSize[0] * relBorderSize);
		assert(bs >= 0);
<<<<<<< HEAD
		return make_unique<IMAGE>(output, iSize, getRGBA4(), bs, borderRGBA);
=======
		return std::make_unique<IMAGE>(iSize, getRGBA4(), bs, borderRGBA);
>>>>>>> ccae1f5a
	} else {
		string file = systemFileContext().resolve(imageName);
		if (takeImageDimensions()) {
			float factor = getScaleFactor(output) * scale;
<<<<<<< HEAD
			return make_unique<IMAGE>(output, file, factor);
		} else {
			ivec2 iSize = round(getSize(output));
			return make_unique<IMAGE>(output, file, iSize);
=======
			return std::make_unique<IMAGE>(file, factor);
		} else {
			ivec2 iSize = round(getSize(output));
			return std::make_unique<IMAGE>(file, iSize);
>>>>>>> ccae1f5a
		}
	}
}

std::unique_ptr<BaseImage> OSDRectangle::createSDL(OutputSurface& output)
{
	return create<SDLImage>(output);
}

std::unique_ptr<BaseImage> OSDRectangle::createGL(OutputSurface& output)
{
#if COMPONENT_GL
	return create<GLImage>(output);
#else
	(void)&output;
	return nullptr;
#endif
}

} // namespace openmsx<|MERGE_RESOLUTION|>--- conflicted
+++ resolved
@@ -171,26 +171,15 @@
 		float factor = getScaleFactor(output) * scale;
 		int bs = lrintf(factor * borderSize + iSize[0] * relBorderSize);
 		assert(bs >= 0);
-<<<<<<< HEAD
-		return make_unique<IMAGE>(output, iSize, getRGBA4(), bs, borderRGBA);
-=======
-		return std::make_unique<IMAGE>(iSize, getRGBA4(), bs, borderRGBA);
->>>>>>> ccae1f5a
+		return std::make_unique<IMAGE>(output, iSize, getRGBA4(), bs, borderRGBA);
 	} else {
 		string file = systemFileContext().resolve(imageName);
 		if (takeImageDimensions()) {
 			float factor = getScaleFactor(output) * scale;
-<<<<<<< HEAD
-			return make_unique<IMAGE>(output, file, factor);
+			return std::make_unique<IMAGE>(output, file, factor);
 		} else {
 			ivec2 iSize = round(getSize(output));
-			return make_unique<IMAGE>(output, file, iSize);
-=======
-			return std::make_unique<IMAGE>(file, factor);
-		} else {
-			ivec2 iSize = round(getSize(output));
-			return std::make_unique<IMAGE>(file, iSize);
->>>>>>> ccae1f5a
+			return std::make_unique<IMAGE>(output, file, iSize);
 		}
 	}
 }
