--- conflicted
+++ resolved
@@ -43,15 +43,8 @@
 // wrapper for Windows, as the MS runtime doesn't provide setenv!?
 static int setenv(const char* name, const char* value, int overwrite)
 {
-<<<<<<< HEAD
-	if (!overwrite) {
-		if (getenv(name)) {
-			return 0;
-		}
-=======
 	if (!overwrite && getenv(name)) {
 		return 0;
->>>>>>> de498871
 	}
 	return _putenv_s(name, value);
 }
@@ -59,12 +52,7 @@
 
 #ifdef _WIN32
 // enable console output on Windows
-<<<<<<< HEAD
-void EnableConsoleOutput();
-void EnableConsoleOutput()
-=======
 static void EnableConsoleOutput()
->>>>>>> de498871
 {
     if (AttachConsole(ATTACH_PARENT_PROCESS)) {
         freopen("CONOUT$", "w", stdout);
