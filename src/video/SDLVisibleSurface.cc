--- conflicted
+++ resolved
@@ -6,12 +6,7 @@
 #include "OSDGUILayer.hh"
 #include "RenderSettings.hh"
 #include "BooleanSetting.hh"
-<<<<<<< HEAD
 #include "MSXException.hh"
-#include "StringOp.hh"
-#include "memory.hh"
-=======
->>>>>>> ccae1f5a
 #include "unreachable.hh"
 #include "vla.hh"
 #include "build-info.hh"
@@ -121,9 +116,7 @@
 	if (SDL_RenderReadPixels(
 			output.getSDLRenderer(), nullptr,
 			SDL_PIXELFORMAT_RGB24, buffer.data(), width * 3)) {
-		throw MSXException(StringOp::Builder() <<
-			"Couldn't acquire screenshot pixels: " <<
-			SDL_GetError());
+		throw MSXException("Couldn't acquire screenshot pixels: ", SDL_GetError());
 	}
 	PNG::save(width, height, rowPointers, filename);
 }
