--- conflicted
+++ resolved
@@ -52,32 +52,17 @@
 	  */
 	void finish();
 
-<<<<<<< HEAD
-	[[nodiscard]] virtual std::unique_ptr<Layer> createSnowLayer() = 0;
-	[[nodiscard]] virtual std::unique_ptr<Layer> createConsoleLayer(
-		Reactor& reactor, CommandConsole& console) = 0;
-	[[nodiscard]] virtual std::unique_ptr<Layer> createOSDGUILayer(OSDGUI& gui) = 0;
-	[[nodiscard]] virtual std::unique_ptr<Layer> createImGUILayer(Reactor& reactor) = 0;
-=======
 	[[nodiscard]] std::unique_ptr<Layer> createSnowLayer();
 	[[nodiscard]] std::unique_ptr<Layer> createConsoleLayer(
 		Reactor& reactor, CommandConsole& console);
 	[[nodiscard]] std::unique_ptr<Layer> createOSDGUILayer(OSDGUI& gui);
->>>>>>> b64afa33
+	[[nodiscard]] std::unique_ptr<Layer> createImGUILayer(Reactor& reactor);
 
 	/** Create an off-screen OutputSurface which has similar properties
 	  * as this VisibleSurface. E.g. used to re-render the current frame
 	  * without OSD elements to take a screenshot.
 	  */
-<<<<<<< HEAD
-	[[nodiscard]] virtual std::unique_ptr<OutputSurface> createOffScreenSurface() = 0;
-
-	[[nodiscard]] auto& getCliComm() const { return cliComm; }
-	[[nodiscard]] auto& getDisplay() const { return display; }
-	[[nodiscard]] auto& getInputEventGenerator() const { return inputEventGenerator; }
-=======
 	[[nodiscard]] std::unique_ptr<OutputSurface> createOffScreenSurface();
->>>>>>> b64afa33
 
 	void fullScreenUpdated(bool fullScreen);
 
