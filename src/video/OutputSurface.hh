#ifndef OUTPUTSURFACE_HH
#define OUTPUTSURFACE_HH

#include "gl_vec.hh"
#include <string>
#include <cassert>
#include <SDL.h>

namespace openmsx {

/** A frame buffer where pixels can be written to.
  * It could be an in-memory buffer or a video buffer visible to the user
  * (see VisibleSurface subclass).
  */
class OutputSurface
{
public:
	OutputSurface(const OutputSurface&) = delete;
	OutputSurface& operator=(const OutputSurface&) = delete;

	virtual ~OutputSurface() = default;

	unsigned getWidth()  const { return surface->w; }
	unsigned getHeight() const { return surface->h; }
	gl::ivec2 getOutputSize() const { return gl::ivec2(getWidth(), getHeight()); }

	int getX() const { return xOffset; }
	int getY() const { return yOffset; }

	const SDL_PixelFormat& getSDLFormat() const { return format; }
	SDL_Surface* getSDLSurface()          const { return surface; }
	SDL_Renderer* getSDLRenderer()        const { return renderer; }

	/** Returns the pixel value for the given RGB color.
	  * No effort is made to ensure that the returned pixel value is not the
	  * color key for this output surface.
	  */
	unsigned mapRGB(gl::vec3 rgb)
	{
		return mapRGB255(gl::ivec3(rgb * 255.0f));
	}

	/** Same as mapRGB, but RGB components are in range [0..255].
	 */
	unsigned mapRGB255(gl::ivec3 rgb)
	{
		return SDL_MapRGB(&format, rgb[0], rgb[1], rgb[2]); // alpha is fully opaque
	}

	/** Returns the color key for this output surface.
	  */
	template<typename Pixel> inline Pixel getKeyColor() const
	{
		return sizeof(Pixel) == 2
			? 0x0001      // lowest bit of 'some' color component is set
			: 0x00000000; // alpha = 0
	}

	/** Returns a color that is visually very close to the key color.
	  * The returned color can be used as an alternative for pixels that would
	  * otherwise have the key color.
	  */
	template<typename Pixel> inline Pixel getKeyColorClash() const
	{
		assert(sizeof(Pixel) != 4); // shouldn't get clashes in 32bpp
		return 0; // is visually very close, practically
		          // indistinguishable, from the actual KeyColor
	}

	/** Returns the pixel value for the given RGB color.
	  * It is guaranteed that the returned pixel value is different from the
	  * color key for this output surface.
	  */
	template<typename Pixel> Pixel mapKeyedRGB255(gl::ivec3 rgb)
	{
		Pixel p = mapRGB255(rgb);
		if (sizeof(Pixel) == 2) {
			return (p != getKeyColor<Pixel>())
				? p
				: getKeyColorClash<Pixel>();
		} else {
			assert(p != getKeyColor<Pixel>());
			return p;
		}
	}

	/** Returns the pixel value for the given RGB color.
	  * It is guaranteed that the returned pixel value is different from the
	  * color key for this output surface.
	  */
	template<typename Pixel> Pixel mapKeyedRGB(gl::vec3 rgb)
	{
		return mapKeyedRGB255<Pixel>(gl::ivec3(rgb * 255.0f));
	}

	/** Lock this OutputSurface.
	  * Direct pixel access is only allowed on a locked surface.
	  * Locking an already locked surface has no effect.
	  */
	void lock();

	/** Unlock this OutputSurface.
	  * @see lock().
	  */
	void unlock();

	/** Is this OutputSurface currently locked?
	  */
	bool isLocked() const { return locked; }

	/** Returns a pointer to the requested line in the pixel buffer.
	  * Not all implementations support this operation, e.g. in SDLGL
	  * (non FB version) you don't have direct access to a pixel buffer.
	  */
	template <typename Pixel>
	Pixel* getLinePtrDirect(unsigned y) {
		assert(isLocked());
		return reinterpret_cast<Pixel*>(data + y * pitch);
	}

	/** For SDLGL-FB-nn, copy frame buffer to OpenGL display.
	  * The default implementation does nothing.
	  */
	virtual void flushFrameBuffer();

	/** Save the content of this OutputSurface to a PNG file.
	  * @throws MSXException If creating the PNG file fails.
	  */
	virtual void saveScreenshot(const std::string& filename) = 0;

	/** Clear screen (paint it black).
	 */
	virtual void clearScreen() = 0;

protected:
	OutputSurface() = default;
<<<<<<< HEAD
=======

>>>>>>> 431a6e7c
	void setPosition(int x, int y);
	void setSDLSurface(SDL_Surface* surface_) { surface = surface_; }
	void setSDLRenderer(SDL_Renderer* r) { renderer = r; }
	void setSDLFormat(const SDL_PixelFormat& format);
	void setBufferPtr(char* data, unsigned pitch);

private:
<<<<<<< HEAD
	SDL_Surface* surface = nullptr;
	SDL_Renderer* renderer = nullptr;
=======
	// OutputRectangle
	gl::ivec2 getOutputSize() const override { return gl::ivec2(getWidth(), getHeight()); }

	SDL_Surface* surface = nullptr;
>>>>>>> 431a6e7c
	SDL_PixelFormat format;
	char* data;
	unsigned pitch;
	int xOffset = 0, yOffset = 0;

	bool locked = false;

	friend class SDLGLOutputSurface; // for setBufferPtr()
};

} // namespace openmsx

#endif<|MERGE_RESOLUTION|>--- conflicted
+++ resolved
@@ -134,10 +134,7 @@
 
 protected:
 	OutputSurface() = default;
-<<<<<<< HEAD
-=======
 
->>>>>>> 431a6e7c
 	void setPosition(int x, int y);
 	void setSDLSurface(SDL_Surface* surface_) { surface = surface_; }
 	void setSDLRenderer(SDL_Renderer* r) { renderer = r; }
@@ -145,15 +142,8 @@
 	void setBufferPtr(char* data, unsigned pitch);
 
 private:
-<<<<<<< HEAD
 	SDL_Surface* surface = nullptr;
 	SDL_Renderer* renderer = nullptr;
-=======
-	// OutputRectangle
-	gl::ivec2 getOutputSize() const override { return gl::ivec2(getWidth(), getHeight()); }
-
-	SDL_Surface* surface = nullptr;
->>>>>>> 431a6e7c
 	SDL_PixelFormat format;
 	char* data;
 	unsigned pitch;
