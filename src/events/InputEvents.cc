#include "InputEvents.hh"
#include "Keys.hh"
#include "TclObject.hh"
#include "Timer.hh"
#include "checked_cast.hh"
#include "strCat.hh"
#include <string>
#include <tuple>
#include <SDL.h>

using std::make_tuple;
using std::string;

namespace openmsx {

// class TimedEvent

TimedEvent::TimedEvent(EventType type_)
	: Event(type_)
	, realtime(Timer::getTime())
{
}


// class KeyEvent

KeyEvent::KeyEvent(EventType type_, Keys::KeyCode keyCode_)
	: TimedEvent(type_), keyCode(keyCode_)
{
}

void KeyEvent::toStringImpl(TclObject& result) const
{
	result.addListElement("keyb");
	result.addListElement(Keys::getName(getKeyCode()));
<<<<<<< HEAD
=======
	if (getUnicode() != 0) {
		result.addListElement(strCat("unicode", getUnicode()));
	}
>>>>>>> ccae1f5a
}

bool KeyEvent::lessImpl(const Event& other) const
{
	// note: don't compare unicode
	auto& o = checked_cast<const KeyEvent&>(other);
	return getKeyCode() < o.getKeyCode();
}


// class KeyUpEvent

KeyUpEvent::KeyUpEvent(Keys::KeyCode keyCode_)
	: KeyEvent(OPENMSX_KEY_UP_EVENT, keyCode_)
{
}


// class KeyDownEvent

KeyDownEvent::KeyDownEvent(Keys::KeyCode keyCode_)
	: KeyEvent(OPENMSX_KEY_DOWN_EVENT, keyCode_)
{
}


// class MouseButtonEvent

MouseButtonEvent::MouseButtonEvent(EventType type_, unsigned button_)
	: TimedEvent(type_), button(button_)
{
}

void MouseButtonEvent::toStringHelper(TclObject& result) const
{
	result.addListElement("mouse");
	result.addListElement(strCat("button", getButton()));
}

bool MouseButtonEvent::lessImpl(const Event& other) const
{
	auto& o = checked_cast<const MouseButtonEvent&>(other);
	return getButton() < o.getButton();
}


// class MouseButtonUpEvent

MouseButtonUpEvent::MouseButtonUpEvent(unsigned button_)
	: MouseButtonEvent(OPENMSX_MOUSE_BUTTON_UP_EVENT, button_)
{
}

void MouseButtonUpEvent::toStringImpl(TclObject& result) const
{
	toStringHelper(result);
	result.addListElement("up");
}


// class MouseButtonDownEvent

MouseButtonDownEvent::MouseButtonDownEvent(unsigned button_)
	: MouseButtonEvent(OPENMSX_MOUSE_BUTTON_DOWN_EVENT, button_)
{
}

void MouseButtonDownEvent::toStringImpl(TclObject& result) const
{
	toStringHelper(result);
	result.addListElement("down");
}


// class MouseMotionEvent

MouseMotionEvent::MouseMotionEvent(int xrel_, int yrel_, int xabs_, int yabs_)
	: TimedEvent(OPENMSX_MOUSE_MOTION_EVENT)
	, xrel(xrel_), yrel(yrel_)
	, xabs(xabs_), yabs(yabs_)
{
}

void MouseMotionEvent::toStringImpl(TclObject& result) const
{
	result.addListElement("mouse");
	result.addListElement("motion");
	result.addListElement(getX());
	result.addListElement(getY());
	result.addListElement(getAbsX());
	result.addListElement(getAbsY());
}

bool MouseMotionEvent::lessImpl(const Event& other) const
{
	auto& o = checked_cast<const MouseMotionEvent&>(other);
	return make_tuple(  getX(),   getY(),   getAbsX(),   getAbsY()) <
	       make_tuple(o.getX(), o.getY(), o.getAbsX(), o.getAbsY());
}


// class MouseMotionGroupEvent

MouseMotionGroupEvent::MouseMotionGroupEvent()
	: Event(OPENMSX_MOUSE_MOTION_GROUP_EVENT)
{
}

void MouseMotionGroupEvent::toStringImpl(TclObject& result) const
{
	result.addListElement("mouse");
	result.addListElement("motion");
}

bool MouseMotionGroupEvent::lessImpl(const Event& /*other*/) const
{
	// All MouseMotionGroup events are equivalent
	return false;
}

bool MouseMotionGroupEvent::matches(const Event& other) const
{
	return other.getType() == OPENMSX_MOUSE_MOTION_EVENT;
}


// class JoystickEvent

JoystickEvent::JoystickEvent(EventType type_, unsigned joystick_)
	: TimedEvent(type_), joystick(joystick_)
{
}

void JoystickEvent::toStringHelper(TclObject& result) const
{
	result.addListElement(strCat("joy", getJoystick() + 1));
}

bool JoystickEvent::lessImpl(const Event& other) const
{
	auto& o = checked_cast<const JoystickEvent&>(other);
	return (getJoystick() != o.getJoystick())
	     ? (getJoystick() <  o.getJoystick())
	     : lessImpl(o);
}


// class JoystickButtonEvent

JoystickButtonEvent::JoystickButtonEvent(
		EventType type_, unsigned joystick_, unsigned button_)
	: JoystickEvent(type_, joystick_), button(button_)
{
}

void JoystickButtonEvent::toStringHelper(TclObject& result) const
{
	JoystickEvent::toStringHelper(result);
	result.addListElement(strCat("button", getButton()));
}

bool JoystickButtonEvent::lessImpl(const JoystickEvent& other) const
{
	auto& o = checked_cast<const JoystickButtonEvent&>(other);
	return getButton() < o.getButton();
}


// class JoystickButtonUpEvent

JoystickButtonUpEvent::JoystickButtonUpEvent(unsigned joystick_, unsigned button_)
	: JoystickButtonEvent(OPENMSX_JOY_BUTTON_UP_EVENT, joystick_, button_)
{
}

void JoystickButtonUpEvent::toStringImpl(TclObject& result) const
{
	toStringHelper(result);
	result.addListElement("up");
}


// class JoystickButtonDownEvent

JoystickButtonDownEvent::JoystickButtonDownEvent(unsigned joystick_, unsigned button_)
	: JoystickButtonEvent(OPENMSX_JOY_BUTTON_DOWN_EVENT, joystick_, button_)
{
}

void JoystickButtonDownEvent::toStringImpl(TclObject& result) const
{
	toStringHelper(result);
	result.addListElement("down");
}


// class JoystickAxisMotionEvent

JoystickAxisMotionEvent::JoystickAxisMotionEvent(
		unsigned joystick_, unsigned axis_, int value_)
	: JoystickEvent(OPENMSX_JOY_AXIS_MOTION_EVENT, joystick_)
	, axis(axis_), value(value_)
{
}

void JoystickAxisMotionEvent::toStringImpl(TclObject& result) const
{
	toStringHelper(result);
	result.addListElement(strCat("axis", getAxis()));
	result.addListElement(getValue());
}

bool JoystickAxisMotionEvent::lessImpl(const JoystickEvent& other) const
{
	auto& o = checked_cast<const JoystickAxisMotionEvent&>(other);
	return make_tuple(  getAxis(),   getValue()) <
	       make_tuple(o.getAxis(), o.getValue());
}


// class JoystickHatEvent

JoystickHatEvent::JoystickHatEvent(unsigned joystick_, unsigned hat_, unsigned value_)
	: JoystickEvent(OPENMSX_JOY_HAT_EVENT, joystick_)
	, hat(hat_), value(value_)
{
}

void JoystickHatEvent::toStringImpl(TclObject& result) const
{
	toStringHelper(result);
	result.addListElement(strCat("hat", getHat()));
	const char* str;
	switch (getValue()) {
		case SDL_HAT_UP:        str = "up";        break;
		case SDL_HAT_RIGHT:     str = "right";     break;
		case SDL_HAT_DOWN:      str = "down";      break;
		case SDL_HAT_LEFT:      str = "left";      break;
		case SDL_HAT_RIGHTUP:   str = "rightup";   break;
		case SDL_HAT_RIGHTDOWN: str = "rightdown"; break;
		case SDL_HAT_LEFTUP:    str = "leftup";    break;
		case SDL_HAT_LEFTDOWN:  str = "leftdown";  break;
		default:                str = "center";    break;
	}
	result.addListElement(str);
}

bool JoystickHatEvent::lessImpl(const JoystickEvent& other) const
{
	auto& o = checked_cast<const JoystickHatEvent&>(other);
	return make_tuple(  getHat(),   getValue()) <
	       make_tuple(o.getHat(), o.getValue());
}


// class TextEvent

TextEvent::TextEvent(const string& text_)
	: Event(OPENMSX_TEXT_EVENT), text(text_)
{
}

void TextEvent::toStringImpl(TclObject& result) const
{
	result.addListElement("text");
	result.addListElement(getText());
}

bool TextEvent::lessImpl(const Event& other) const
{
	auto& o = checked_cast<const TextEvent&>(other);
	return getText() < o.getText();
}


// class FocusEvent

FocusEvent::FocusEvent(bool gain_)
	: Event(OPENMSX_FOCUS_EVENT), gain(gain_)
{
}

void FocusEvent::toStringImpl(TclObject& result) const
{
	result.addListElement("focus");
	result.addListElement(getGain());
}

bool FocusEvent::lessImpl(const Event& other) const
{
	auto& o = checked_cast<const FocusEvent&>(other);
	return getGain() < o.getGain();
}


// class ResizeEvent

ResizeEvent::ResizeEvent(unsigned x_, unsigned y_)
	: Event(OPENMSX_RESIZE_EVENT), x(x_), y(y_)
{
}

void ResizeEvent::toStringImpl(TclObject& result) const
{
	result.addListElement("resize");
	result.addListElement(int(getX()));
	result.addListElement(int(getY()));
}

bool ResizeEvent::lessImpl(const Event& other) const
{
	auto& o = checked_cast<const ResizeEvent&>(other);
	return make_tuple(  getX(),   getY()) <
	       make_tuple(o.getX(), o.getY());
}


// class QuitEvent

QuitEvent::QuitEvent() : Event(OPENMSX_QUIT_EVENT)
{
}

void QuitEvent::toStringImpl(TclObject& result) const
{
	result.addListElement("quit");
}

bool QuitEvent::lessImpl(const Event& /*other*/) const
{
	return false;
}

// class OsdControlEvent

OsdControlEvent::OsdControlEvent(
		EventType type_, unsigned button_,
		std::shared_ptr<const Event> origEvent_)
	: TimedEvent(type_), origEvent(std::move(origEvent_)), button(button_)
{
}

bool OsdControlEvent::isRepeatStopper(const Event& other) const
{
	// If this OsdControlEvent was geneated by the other event, then
	// repeat should not be stopped.
	if (origEvent.get() == &other) return false;

	// If this OsdControlEvent event was generated by a joystick motion
	// event and the new event is also a joystick motion event then don't
	// stop repeat. We don't need to check the actual values of the events
	// (it also isn't trivial), because when the values differ by enough,
	// a new OsdControlEvent will be generated and that one will stop
	// repeat.
	return !dynamic_cast<const JoystickAxisMotionEvent*>(origEvent.get()) ||
	       !dynamic_cast<const JoystickAxisMotionEvent*>(&other);
}

void OsdControlEvent::toStringHelper(TclObject& result) const
{
	result.addListElement("OSDcontrol");
	static const char* const names[] = {
		"LEFT", "RIGHT", "UP", "DOWN", "A", "B"
	};
	result.addListElement(names[getButton()]);
}

bool OsdControlEvent::lessImpl(const Event& other) const
{
	auto& o = checked_cast<const OsdControlEvent&>(other);
	return getButton() < o.getButton();
}


// class OsdControlReleaseEvent

OsdControlReleaseEvent::OsdControlReleaseEvent(
		unsigned button_, const std::shared_ptr<const Event>& origEvent_)
	: OsdControlEvent(OPENMSX_OSD_CONTROL_RELEASE_EVENT, button_, origEvent_)
{
}

void OsdControlReleaseEvent::toStringImpl(TclObject& result) const
{
	toStringHelper(result);
	result.addListElement("RELEASE");
}


// class OsdControlPressEvent

OsdControlPressEvent::OsdControlPressEvent(
		unsigned button_, const std::shared_ptr<const Event>& origEvent_)
	: OsdControlEvent(OPENMSX_OSD_CONTROL_PRESS_EVENT, button_, origEvent_)
{
}

void OsdControlPressEvent::toStringImpl(TclObject& result) const
{
	toStringHelper(result);
	result.addListElement("PRESS");
}


} // namespace openmsx<|MERGE_RESOLUTION|>--- conflicted
+++ resolved
@@ -33,12 +33,6 @@
 {
 	result.addListElement("keyb");
 	result.addListElement(Keys::getName(getKeyCode()));
-<<<<<<< HEAD
-=======
-	if (getUnicode() != 0) {
-		result.addListElement(strCat("unicode", getUnicode()));
-	}
->>>>>>> ccae1f5a
 }
 
 bool KeyEvent::lessImpl(const Event& other) const
@@ -296,8 +290,8 @@
 
 // class TextEvent
 
-TextEvent::TextEvent(const string& text_)
-	: Event(OPENMSX_TEXT_EVENT), text(text_)
+TextEvent::TextEvent(string text_)
+	: Event(OPENMSX_TEXT_EVENT), text(std::move(text_))
 {
 }
 
