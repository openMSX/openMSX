#include "CasImage.hh"
#include "File.hh"
#include "FilePool.hh"
#include "Filename.hh"
#include "CliComm.hh"
#include "MSXException.hh"
#include "span.hh"
#include "stl.hh"
#include "xrange.hh"
#include <cstring> // for memcmp

static constexpr std::array<uint8_t, 10> ASCII_HEADER  = { 0xEA,0xEA,0xEA,0xEA,0xEA,0xEA,0xEA,0xEA,0xEA,0xEA };
static constexpr std::array<uint8_t, 10> BINARY_HEADER = { 0xD0,0xD0,0xD0,0xD0,0xD0,0xD0,0xD0,0xD0,0xD0,0xD0 };
static constexpr std::array<uint8_t, 10> BASIC_HEADER  = { 0xD3,0xD3,0xD3,0xD3,0xD3,0xD3,0xD3,0xD3,0xD3,0xD3 };
// parsing code assumes these all have the same size
static_assert(ASCII_HEADER.size() == BINARY_HEADER.size());
static_assert(ASCII_HEADER.size() == BASIC_HEADER.size());

<<<<<<< HEAD
=======
namespace openmsx {

>>>>>>> 7ff02e8b
// We oversample the audio signal for better sound quality (especially in
// combination with the hq resampler). Without oversampling the audio output
// could contain portions like this:
//   -1, +1, -1, +1, -1, +1, ...
// So it contains a signal at the Nyquist frequency. The hq resampler contains
// a low-pass filter, and (all practically implementable) filters cut off a
// portion of the spectrum near the Nyquist freq. So this high freq signal was
// lost after the hq resampler. After oversampling, the signal looks like this:
//   -1, -1, -1, -1, +1, +1, +1, +1, -1, -1, -1, -1, ...
// So every sample repeated 4 times.
constexpr unsigned AUDIO_OVERSAMPLE = 4;

static void append(std::vector<int8_t>& wave, size_t count, int8_t value)
{
	wave.insert(wave.end(), count, value);
}

static void writeSilence(std::vector<int8_t>& wave, unsigned s)
{
	append(wave, s, 0);
}

<<<<<<< HEAD
namespace MSX_CAS {

// a higher baudrate doesn't work anymore, but it is unclear why, because 4600
// baud should work (known from Speedsave 4000 and Turbo 5000 programs).
// 3765 still works on a Toshiba HX-10 and Philips NMS 8250, but not on a
// Panasonic FS-A1WSX, on which 3763 is the max. National CF-2000 has 3762 as
// the max. Let's take 3760 then as a safe value.
// UPDATE: that seems to break RUN"CAS:" type of programs. 3744 seems to work
// for those as well (we don't understand why yet)
constexpr unsigned BAUDRATE = 3744;
constexpr unsigned OUTPUT_FREQUENCY = 4 * BAUDRATE; // 4 samples per bit

// number of output bytes for silent parts
constexpr unsigned SHORT_SILENCE = OUTPUT_FREQUENCY * 1; // 1 second
constexpr unsigned LONG_SILENCE  = OUTPUT_FREQUENCY * 2; // 2 seconds

// number of 1-bits for headers
constexpr unsigned LONG_HEADER  = 16000 / 2;
constexpr unsigned SHORT_HEADER =  4000 / 2;

// headers definitions
constexpr uint8_t CAS_HEADER   [ 8] = { 0x1F,0xA6,0xDE,0xBA,0xCC,0x13,0x7D,0x74 };
constexpr uint8_t ASCII_HEADER [10] = { 0xEA,0xEA,0xEA,0xEA,0xEA,0xEA,0xEA,0xEA,0xEA,0xEA };
constexpr uint8_t BINARY_HEADER[10] = { 0xD0,0xD0,0xD0,0xD0,0xD0,0xD0,0xD0,0xD0,0xD0,0xD0 };
constexpr uint8_t BASIC_HEADER [10] = { 0xD3,0xD3,0xD3,0xD3,0xD3,0xD3,0xD3,0xD3,0xD3,0xD3 };
=======
template<typename Array>
static bool compare(const uint8_t* p, const Array& array)
{
	return memcmp(p, array.data(), array.size()) == 0;
}

namespace MSX_CAS {

// a higher baudrate doesn't work anymore, but it is unclear why, because 4600
// baud should work (known from Speedsave 4000 and Turbo 5000 programs).
// 3765 still works on a Toshiba HX-10 and Philips NMS 8250, but not on a
// Panasonic FS-A1WSX, on which 3763 is the max. National CF-2000 has 3762 as
// the max. Let's take 3760 then as a safe value.
// UPDATE: that seems to break RUN"CAS:" type of programs. 3744 seems to work
// for those as well (we don't understand why yet)
constexpr unsigned BAUDRATE = 3744;
constexpr unsigned OUTPUT_FREQUENCY = 4 * BAUDRATE; // 4 samples per bit

// number of output bytes for silent parts
constexpr unsigned SHORT_SILENCE = OUTPUT_FREQUENCY * 1; // 1 second
constexpr unsigned LONG_SILENCE  = OUTPUT_FREQUENCY * 2; // 2 seconds

// number of 1-bits for headers
constexpr unsigned LONG_HEADER  = 16000 / 2;
constexpr unsigned SHORT_HEADER =  4000 / 2;

// headers definitions
constexpr std::array<uint8_t, 8> CAS_HEADER = { 0x1F,0xA6,0xDE,0xBA,0xCC,0x13,0x7D,0x74 };
>>>>>>> 7ff02e8b

static void write0(std::vector<int8_t>& wave)
{
	::append(wave, {127, 127, -127, -127});
}
static void write1(std::vector<int8_t>& wave)
{
	::append(wave, {127, -127, 127, -127});
}

static void writeHeader(std::vector<int8_t>& wave, unsigned s)
{
	repeat(s, [&] { write1(wave); });
}

static void writeByte(std::vector<int8_t>& wave, uint8_t b)
{
	// one start bit
	write0(wave);
	// eight data bits
	for (auto i : xrange(8)) {
		if (b & (1 << i)) {
			write1(wave);
		} else {
			write0(wave);
		}
	}
	// two stop bits
	write1(wave);
	write1(wave);
}

// write data until a header is detected
static bool writeData(std::vector<int8_t>& wave, span<const uint8_t> cas, size_t& pos)
{
	bool eof = false;
<<<<<<< HEAD
	while ((pos + 8) <= cas.size()) {
		if (memcmp(&cas[pos], CAS_HEADER, 8) == 0) {
=======
	while ((pos + CAS_HEADER.size()) <= cas.size()) {
		if (compare(&cas[pos], CAS_HEADER)) {
>>>>>>> 7ff02e8b
			return eof;
		}
		writeByte(wave, cas[pos]);
		if (cas[pos] == 0x1A) {
			eof = true;
		}
		pos++;
	}
	while (pos < cas.size()) {
		writeByte(wave, cas[pos++]);
	}
	return false;
}

static CasImage::Data convert(span<const uint8_t> cas, const std::string& filename, CliComm& cliComm,
                              CassetteImage::FileType& firstFileType)
{
	CasImage::Data data;
	data.frequency = OUTPUT_FREQUENCY;
	auto& wave = data.wave;

	// search for a header in the .cas file
	bool issueWarning = false;
	bool headerFound = false;
	bool firstFile = true;
	size_t pos = 0;
<<<<<<< HEAD
	while ((pos + 8) <= cas.size()) {
		if (memcmp(&cas[pos], CAS_HEADER, 8) == 0) {
=======
	while ((pos + CAS_HEADER.size()) <= cas.size()) {
		if (compare(&cas[pos], CAS_HEADER)) {
>>>>>>> 7ff02e8b
			// it probably works fine if a long header is used for every
			// header but since the msx bios makes a distinction between
			// them, we do also (hence a lot of code).
			headerFound = true;
<<<<<<< HEAD
			pos += 8;
			writeSilence(wave, LONG_SILENCE);
			writeHeader(wave, LONG_HEADER);
			if ((pos + 10) <= cas.size()) {
				// determine file type
				auto type = [&] {
					if (memcmp(&cas[pos], ASCII_HEADER, 10) == 0) {
						return CassetteImage::ASCII;
					} else if (memcmp(&cas[pos], BINARY_HEADER, 10) == 0) {
						return CassetteImage::BINARY;
					} else if (memcmp(&cas[pos], BASIC_HEADER, 10) == 0) {
=======
			pos += CAS_HEADER.size();
			writeSilence(wave, LONG_SILENCE);
			writeHeader(wave, LONG_HEADER);
			if ((pos + ASCII_HEADER.size()) <= cas.size()) {
				// determine file type
				auto type = [&] {
					if (compare(&cas[pos], ASCII_HEADER)) {
						return CassetteImage::ASCII;
					} else if (compare(&cas[pos], BINARY_HEADER)) {
						return CassetteImage::BINARY;
					} else if (compare(&cas[pos], BASIC_HEADER)) {
>>>>>>> 7ff02e8b
						return CassetteImage::BASIC;
					} else {
						return CassetteImage::UNKNOWN;
					}
				}();
				if (firstFile) firstFileType = type;
				switch (type) {
					case CassetteImage::ASCII:
						writeData(wave, cas, pos);
						bool eof;
						do {
<<<<<<< HEAD
							pos += 8;
							writeSilence(wave, SHORT_SILENCE);
							writeHeader(wave, SHORT_HEADER);
							eof = writeData(wave, cas, pos);
						} while (!eof && ((pos + 8) <= cas.size()));
=======
							pos += CAS_HEADER.size();
							writeSilence(wave, SHORT_SILENCE);
							writeHeader(wave, SHORT_HEADER);
							eof = writeData(wave, cas, pos);
						} while (!eof && ((pos + CAS_HEADER.size()) <= cas.size()));
>>>>>>> 7ff02e8b
						break;
					case CassetteImage::BINARY:
					case CassetteImage::BASIC:
						writeData(wave, cas, pos);
						writeSilence(wave, SHORT_SILENCE);
						writeHeader(wave, SHORT_HEADER);
<<<<<<< HEAD
						pos += 8;
=======
						pos += CAS_HEADER.size();
>>>>>>> 7ff02e8b
						writeData(wave, cas, pos);
						break;
					default:
						// unknown file type: using long header
						writeData(wave, cas, pos);
						break;
				}
			} else {
				// unknown file type: using long header
				writeData(wave, cas, pos);
			}
			firstFile = false;
		} else {
			// skipping unhandled data, shouldn't occur in normal cas file
			pos++;
			issueWarning = true;
		}
	}
	if (!headerFound) {
		throw MSXException(filename, ": not a valid CAS image");
	}
	if (issueWarning) {
		 cliComm.printWarning("Skipped unhandled data in ", filename);
<<<<<<< HEAD
	}

	return data;
}

} // namespace MSX_CAS

namespace SVI_CAS {

static constexpr std::array<uint8_t, 17> header = {
	0x55, 0x55, 0x55, 0x55, 0x55, 0x55, 0x55, 0x55,
	0x55, 0x55, 0x55, 0x55, 0x55, 0x55, 0x55, 0x55,
	0x7f,
};

static void writeBit(std::vector<int8_t>& wave, bool bit)
{
	size_t count = bit ? 1 : 2;
	append(wave, count,  127);
	append(wave, count, -127);
}

static void writeByte(std::vector<int8_t>& wave, uint8_t byte)
{
	for (int i = 7; i >= 0; --i) {
		writeBit(wave, (byte >> i) & 1);
	}
}

static void processBlock(span<const uint8_t> subBuf, std::vector<int8_t>& wave)
{
	writeSilence(wave, 1200);
	writeBit(wave, true);
	repeat(199, [&] { writeByte(wave, 0x55); });
	writeByte(wave, 0x7f);
	for (uint8_t val : subBuf) {
		writeBit(wave, false);
		writeByte(wave, val);
	}
}

static CasImage::Data convert(span<const uint8_t> cas)
{
	CasImage::Data data;
	data.frequency = 4800;

	auto prevHeader = cas.begin() + header.size();
	while (true) {
		auto nextHeader = std::search(prevHeader, cas.end(),
		                              header.begin(), header.end());
		processBlock(span(prevHeader, nextHeader), data.wave);
		if (nextHeader == cas.end()) break;
		prevHeader = nextHeader + header.size();
=======
>>>>>>> 7ff02e8b
	}
	return data;
}

} // namespace SVI_CAS

CasImage::Data CasImage::init(const Filename& filename, FilePool& filePool, CliComm& cliComm)
{
	File file(filename);
	auto cas = file.mmap();

	auto fileType = CassetteImage::UNKNOWN;
	auto result = [&] {
		if ((cas.size() >= SVI_CAS::header.size()) &&
		    (memcmp(cas.data(), SVI_CAS::header.data(), SVI_CAS::header.size()) == 0)) {
			return SVI_CAS::convert(cas);
		} else {
			return MSX_CAS::convert(cas, filename.getOriginal(), cliComm, fileType);
		}
	}();
	setFirstFileType(fileType);

	return data;
}

} // namespace MSX_CAS

namespace SVI_CAS {

static constexpr std::array<uint8_t, 17> header = {
	0x55, 0x55, 0x55, 0x55, 0x55, 0x55, 0x55, 0x55,
	0x55, 0x55, 0x55, 0x55, 0x55, 0x55, 0x55, 0x55,
	0x7f,
};

static void writeBit(std::vector<int8_t>& wave, bool bit)
{
	size_t count = bit ? 1 : 2;
	append(wave, count,  127);
	append(wave, count, -127);
}

static void writeByte(std::vector<int8_t>& wave, uint8_t byte)
{
	for (int i = 7; i >= 0; --i) {
		writeBit(wave, (byte >> i) & 1);
	}
}

static void processBlock(span<const uint8_t> subBuf, std::vector<int8_t>& wave)
{
	writeSilence(wave, 1200);
	writeBit(wave, true);
	repeat(199, [&] { writeByte(wave, 0x55); });
	writeByte(wave, 0x7f);
	for (uint8_t val : subBuf) {
		writeBit(wave, false);
		writeByte(wave, val);
	}
}

static CasImage::Data convert(span<const uint8_t> cas, CassetteImage::FileType& firstFileType)
{
	CasImage::Data data;
	data.frequency = 4800;

	if (cas.size() >= (header.size() + ASCII_HEADER.size())) {
		if (compare(&cas[header.size()], ASCII_HEADER)) {
			firstFileType = CassetteImage::ASCII;
		} else if (compare(&cas[header.size()], BINARY_HEADER)) {
			firstFileType = CassetteImage::BINARY;
		} else if (compare(&cas[header.size()], BASIC_HEADER)) {
			firstFileType = CassetteImage::BASIC;
		}
	}

	auto prevHeader = cas.begin() + header.size();
	while (true) {
		auto nextHeader = std::search(prevHeader, cas.end(),
		                              header.begin(), header.end());
		processBlock(span(prevHeader, nextHeader), data.wave);
		if (nextHeader == cas.end()) break;
		prevHeader = nextHeader + header.size();
	}
	return data;
}

} // namespace SVI_CAS

CasImage::Data CasImage::init(const Filename& filename, FilePool& filePool, CliComm& cliComm)
{
	File file(filename);
	auto cas = file.mmap();

	auto fileType = CassetteImage::UNKNOWN;
	auto result = [&] {
		if ((cas.size() >= SVI_CAS::header.size()) &&
		    (compare(cas.data(), SVI_CAS::header))) {
			return SVI_CAS::convert(cas, fileType);
		} else {
			return MSX_CAS::convert(cas, filename.getOriginal(), cliComm, fileType);
		}
	}();
	setFirstFileType(fileType);

	// conversion successful, now calc sha1sum
	setSha1Sum(filePool.getSha1Sum(file));

	return result;
}

CasImage::CasImage(const Filename& filename, FilePool& filePool, CliComm& cliComm)
	: data(init(filename, filePool, cliComm))
{
}

int16_t CasImage::getSampleAt(EmuTime::param time) const
{
	EmuDuration d = time - EmuTime::zero();
	unsigned pos = d.getTicksAt(data.frequency);
	return pos < data.wave.size() ? data.wave[pos] * 256 : 0;
}

EmuTime CasImage::getEndTime() const
{
	EmuDuration d = EmuDuration::hz(data.frequency) * data.wave.size();
	return EmuTime::zero() + d;
}

unsigned CasImage::getFrequency() const
{
	return data.frequency * AUDIO_OVERSAMPLE;
}

void CasImage::fillBuffer(unsigned pos, float** bufs, unsigned num) const
{
	size_t nbSamples = data.wave.size();
	if ((pos / AUDIO_OVERSAMPLE) < nbSamples) {
		for (auto i : xrange(num)) {
			bufs[0][i] = ((pos / AUDIO_OVERSAMPLE) < nbSamples)
			           ? data.wave[pos / AUDIO_OVERSAMPLE]
			           : 0.0f;
			++pos;
		}
	} else {
		bufs[0] = nullptr;
	}
}

float CasImage::getAmplificationFactorImpl() const
{
	return 1.0f / 128;
}

} // namespace openmsx<|MERGE_RESOLUTION|>--- conflicted
+++ resolved
@@ -16,11 +16,8 @@
 static_assert(ASCII_HEADER.size() == BINARY_HEADER.size());
 static_assert(ASCII_HEADER.size() == BASIC_HEADER.size());
 
-<<<<<<< HEAD
-=======
 namespace openmsx {
 
->>>>>>> 7ff02e8b
 // We oversample the audio signal for better sound quality (especially in
 // combination with the hq resampler). Without oversampling the audio output
 // could contain portions like this:
@@ -43,7 +40,12 @@
 	append(wave, s, 0);
 }
 
-<<<<<<< HEAD
+template<typename Array>
+static bool compare(const uint8_t* p, const Array& array)
+{
+	return memcmp(p, array.data(), array.size()) == 0;
+}
+
 namespace MSX_CAS {
 
 // a higher baudrate doesn't work anymore, but it is unclear why, because 4600
@@ -65,40 +67,7 @@
 constexpr unsigned SHORT_HEADER =  4000 / 2;
 
 // headers definitions
-constexpr uint8_t CAS_HEADER   [ 8] = { 0x1F,0xA6,0xDE,0xBA,0xCC,0x13,0x7D,0x74 };
-constexpr uint8_t ASCII_HEADER [10] = { 0xEA,0xEA,0xEA,0xEA,0xEA,0xEA,0xEA,0xEA,0xEA,0xEA };
-constexpr uint8_t BINARY_HEADER[10] = { 0xD0,0xD0,0xD0,0xD0,0xD0,0xD0,0xD0,0xD0,0xD0,0xD0 };
-constexpr uint8_t BASIC_HEADER [10] = { 0xD3,0xD3,0xD3,0xD3,0xD3,0xD3,0xD3,0xD3,0xD3,0xD3 };
-=======
-template<typename Array>
-static bool compare(const uint8_t* p, const Array& array)
-{
-	return memcmp(p, array.data(), array.size()) == 0;
-}
-
-namespace MSX_CAS {
-
-// a higher baudrate doesn't work anymore, but it is unclear why, because 4600
-// baud should work (known from Speedsave 4000 and Turbo 5000 programs).
-// 3765 still works on a Toshiba HX-10 and Philips NMS 8250, but not on a
-// Panasonic FS-A1WSX, on which 3763 is the max. National CF-2000 has 3762 as
-// the max. Let's take 3760 then as a safe value.
-// UPDATE: that seems to break RUN"CAS:" type of programs. 3744 seems to work
-// for those as well (we don't understand why yet)
-constexpr unsigned BAUDRATE = 3744;
-constexpr unsigned OUTPUT_FREQUENCY = 4 * BAUDRATE; // 4 samples per bit
-
-// number of output bytes for silent parts
-constexpr unsigned SHORT_SILENCE = OUTPUT_FREQUENCY * 1; // 1 second
-constexpr unsigned LONG_SILENCE  = OUTPUT_FREQUENCY * 2; // 2 seconds
-
-// number of 1-bits for headers
-constexpr unsigned LONG_HEADER  = 16000 / 2;
-constexpr unsigned SHORT_HEADER =  4000 / 2;
-
-// headers definitions
 constexpr std::array<uint8_t, 8> CAS_HEADER = { 0x1F,0xA6,0xDE,0xBA,0xCC,0x13,0x7D,0x74 };
->>>>>>> 7ff02e8b
 
 static void write0(std::vector<int8_t>& wave)
 {
@@ -135,13 +104,8 @@
 static bool writeData(std::vector<int8_t>& wave, span<const uint8_t> cas, size_t& pos)
 {
 	bool eof = false;
-<<<<<<< HEAD
-	while ((pos + 8) <= cas.size()) {
-		if (memcmp(&cas[pos], CAS_HEADER, 8) == 0) {
-=======
 	while ((pos + CAS_HEADER.size()) <= cas.size()) {
 		if (compare(&cas[pos], CAS_HEADER)) {
->>>>>>> 7ff02e8b
 			return eof;
 		}
 		writeByte(wave, cas[pos]);
@@ -168,30 +132,12 @@
 	bool headerFound = false;
 	bool firstFile = true;
 	size_t pos = 0;
-<<<<<<< HEAD
-	while ((pos + 8) <= cas.size()) {
-		if (memcmp(&cas[pos], CAS_HEADER, 8) == 0) {
-=======
 	while ((pos + CAS_HEADER.size()) <= cas.size()) {
 		if (compare(&cas[pos], CAS_HEADER)) {
->>>>>>> 7ff02e8b
 			// it probably works fine if a long header is used for every
 			// header but since the msx bios makes a distinction between
 			// them, we do also (hence a lot of code).
 			headerFound = true;
-<<<<<<< HEAD
-			pos += 8;
-			writeSilence(wave, LONG_SILENCE);
-			writeHeader(wave, LONG_HEADER);
-			if ((pos + 10) <= cas.size()) {
-				// determine file type
-				auto type = [&] {
-					if (memcmp(&cas[pos], ASCII_HEADER, 10) == 0) {
-						return CassetteImage::ASCII;
-					} else if (memcmp(&cas[pos], BINARY_HEADER, 10) == 0) {
-						return CassetteImage::BINARY;
-					} else if (memcmp(&cas[pos], BASIC_HEADER, 10) == 0) {
-=======
 			pos += CAS_HEADER.size();
 			writeSilence(wave, LONG_SILENCE);
 			writeHeader(wave, LONG_HEADER);
@@ -203,7 +149,6 @@
 					} else if (compare(&cas[pos], BINARY_HEADER)) {
 						return CassetteImage::BINARY;
 					} else if (compare(&cas[pos], BASIC_HEADER)) {
->>>>>>> 7ff02e8b
 						return CassetteImage::BASIC;
 					} else {
 						return CassetteImage::UNKNOWN;
@@ -215,30 +160,18 @@
 						writeData(wave, cas, pos);
 						bool eof;
 						do {
-<<<<<<< HEAD
-							pos += 8;
-							writeSilence(wave, SHORT_SILENCE);
-							writeHeader(wave, SHORT_HEADER);
-							eof = writeData(wave, cas, pos);
-						} while (!eof && ((pos + 8) <= cas.size()));
-=======
 							pos += CAS_HEADER.size();
 							writeSilence(wave, SHORT_SILENCE);
 							writeHeader(wave, SHORT_HEADER);
 							eof = writeData(wave, cas, pos);
 						} while (!eof && ((pos + CAS_HEADER.size()) <= cas.size()));
->>>>>>> 7ff02e8b
 						break;
 					case CassetteImage::BINARY:
 					case CassetteImage::BASIC:
 						writeData(wave, cas, pos);
 						writeSilence(wave, SHORT_SILENCE);
 						writeHeader(wave, SHORT_HEADER);
-<<<<<<< HEAD
-						pos += 8;
-=======
 						pos += CAS_HEADER.size();
->>>>>>> 7ff02e8b
 						writeData(wave, cas, pos);
 						break;
 					default:
@@ -262,7 +195,6 @@
 	}
 	if (issueWarning) {
 		 cliComm.printWarning("Skipped unhandled data in ", filename);
-<<<<<<< HEAD
 	}
 
 	return data;
@@ -304,10 +236,20 @@
 	}
 }
 
-static CasImage::Data convert(span<const uint8_t> cas)
+static CasImage::Data convert(span<const uint8_t> cas, CassetteImage::FileType& firstFileType)
 {
 	CasImage::Data data;
 	data.frequency = 4800;
+
+	if (cas.size() >= (header.size() + ASCII_HEADER.size())) {
+		if (compare(&cas[header.size()], ASCII_HEADER)) {
+			firstFileType = CassetteImage::ASCII;
+		} else if (compare(&cas[header.size()], BINARY_HEADER)) {
+			firstFileType = CassetteImage::BINARY;
+		} else if (compare(&cas[header.size()], BASIC_HEADER)) {
+			firstFileType = CassetteImage::BASIC;
+		}
+	}
 
 	auto prevHeader = cas.begin() + header.size();
 	while (true) {
@@ -316,91 +258,6 @@
 		processBlock(span(prevHeader, nextHeader), data.wave);
 		if (nextHeader == cas.end()) break;
 		prevHeader = nextHeader + header.size();
-=======
->>>>>>> 7ff02e8b
-	}
-	return data;
-}
-
-} // namespace SVI_CAS
-
-CasImage::Data CasImage::init(const Filename& filename, FilePool& filePool, CliComm& cliComm)
-{
-	File file(filename);
-	auto cas = file.mmap();
-
-	auto fileType = CassetteImage::UNKNOWN;
-	auto result = [&] {
-		if ((cas.size() >= SVI_CAS::header.size()) &&
-		    (memcmp(cas.data(), SVI_CAS::header.data(), SVI_CAS::header.size()) == 0)) {
-			return SVI_CAS::convert(cas);
-		} else {
-			return MSX_CAS::convert(cas, filename.getOriginal(), cliComm, fileType);
-		}
-	}();
-	setFirstFileType(fileType);
-
-	return data;
-}
-
-} // namespace MSX_CAS
-
-namespace SVI_CAS {
-
-static constexpr std::array<uint8_t, 17> header = {
-	0x55, 0x55, 0x55, 0x55, 0x55, 0x55, 0x55, 0x55,
-	0x55, 0x55, 0x55, 0x55, 0x55, 0x55, 0x55, 0x55,
-	0x7f,
-};
-
-static void writeBit(std::vector<int8_t>& wave, bool bit)
-{
-	size_t count = bit ? 1 : 2;
-	append(wave, count,  127);
-	append(wave, count, -127);
-}
-
-static void writeByte(std::vector<int8_t>& wave, uint8_t byte)
-{
-	for (int i = 7; i >= 0; --i) {
-		writeBit(wave, (byte >> i) & 1);
-	}
-}
-
-static void processBlock(span<const uint8_t> subBuf, std::vector<int8_t>& wave)
-{
-	writeSilence(wave, 1200);
-	writeBit(wave, true);
-	repeat(199, [&] { writeByte(wave, 0x55); });
-	writeByte(wave, 0x7f);
-	for (uint8_t val : subBuf) {
-		writeBit(wave, false);
-		writeByte(wave, val);
-	}
-}
-
-static CasImage::Data convert(span<const uint8_t> cas, CassetteImage::FileType& firstFileType)
-{
-	CasImage::Data data;
-	data.frequency = 4800;
-
-	if (cas.size() >= (header.size() + ASCII_HEADER.size())) {
-		if (compare(&cas[header.size()], ASCII_HEADER)) {
-			firstFileType = CassetteImage::ASCII;
-		} else if (compare(&cas[header.size()], BINARY_HEADER)) {
-			firstFileType = CassetteImage::BINARY;
-		} else if (compare(&cas[header.size()], BASIC_HEADER)) {
-			firstFileType = CassetteImage::BASIC;
-		}
-	}
-
-	auto prevHeader = cas.begin() + header.size();
-	while (true) {
-		auto nextHeader = std::search(prevHeader, cas.end(),
-		                              header.begin(), header.end());
-		processBlock(span(prevHeader, nextHeader), data.wave);
-		if (nextHeader == cas.end()) break;
-		prevHeader = nextHeader + header.size();
 	}
 	return data;
 }
