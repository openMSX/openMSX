#ifndef MSXPIDEVICE_HH
#define MSXPIDEVICE_HH

#include "MSXDevice.hh"
#include "Poller.hh"
#include "Socket.hh"

#include "circular_buffer.hh"

#include <atomic>
#include <mutex>
#include <thread>

namespace openmsx {

class DeviceConfig;

class MSXPiDevice final : public MSXDevice
{
public:
	explicit MSXPiDevice(const DeviceConfig& config);
	~MSXPiDevice() override;

	void reset(EmuTime time) override;
	byte readIO(uint16_t port, EmuTime time) override;
	byte peekIO(uint16_t port, EmuTime time) const override;
	void writeIO(uint16_t port, byte value, EmuTime time) override;

private:
	void close();
	void readLoop();

	// Thread & connection
	SocketActivator socketActivator; // ensure windows sockets are initialized
	std::thread thread;
	Poller poller; // to abort read-thread in a portable way
	std::atomic<SOCKET> sock = OPENMSX_INVALID_SOCKET;
	std::atomic<bool> shouldStop = false;

	// Queues & synchronization
	mutable std::mutex mtx;
	cb_queue<byte> rxQueue;

	// MSXPi logic
	bool readRequested = false;
<<<<<<< HEAD
=======

>>>>>>> 5e4c1b17
};

} // namespace openmsx

#endif<|MERGE_RESOLUTION|>--- conflicted
+++ resolved
@@ -43,10 +43,7 @@
 
 	// MSXPi logic
 	bool readRequested = false;
-<<<<<<< HEAD
-=======
 
->>>>>>> 5e4c1b17
 };
 
 } // namespace openmsx
